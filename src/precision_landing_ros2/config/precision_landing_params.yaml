precision_lander_node:
  ros__parameters:
    # PID controller parameters for X axis
<<<<<<< HEAD
    pid_xy_kp: 0.1
    pid_xy_ki: 0.001
    pid_xy_kd: 0.01
    pid_xy_max_integral: 1.0
    pid_xy_max_output: 2.0
    
    # PID controller parameters for Z axis
    pid_z_kp: 0.5
    pid_z_ki: 0.1
    pid_z_kd: 0.01
=======
    pid_x_kp: 0.2
    pid_x_ki: 0.01
    pid_x_kd: 0.005
    pid_x_max_integral: 1.0
    pid_x_max_output: 2.0
    
    # PID controller parameters for Y axis
    pid_y_kp: 0.2
    pid_y_ki: 0.01
    pid_y_kd: 0.005
    pid_y_max_integral: 1.0
    pid_y_max_output: 2.0
    
    # PID controller parameters for Z axis
    pid_z_kp: 0.1
    pid_z_ki: 0.15
    pid_z_kd: 0.1
>>>>>>> de4f5594
    pid_z_max_integral: 0.5
    pid_z_max_output: 1.5
    
    # PID controller parameters for Yaw axis
    pid_yaw_kp: 0.1
    pid_yaw_ki: 0.0
    pid_yaw_kd: 0.01
    pid_yaw_max_integral: 1.0
    pid_yaw_max_output: 1.0
    
    # Maximum velocities
<<<<<<< HEAD
    max_velocity_xy: 1.0
    max_velocity_z: 2.0
    
    # Landing parameters
    centering_threshold: 0.5  # Distance to start searching for the landing target
    landing_threshold: 0.2
    yaw_threshold: 5.0  # Yaw angle threshold for landing in degrees

    search_altitude: 2.0  
    # Altitude to start centering and descending
    landing_speed: 0.5
    final_landing_speed: 0.5

=======
    max_velocity_xy: 1.5
    max_velocity_z: 0.3
    
    # Landing parameters
    landing_threshold: 0.1
    approach_altitude: 2.0
    final_descent_speed: 0.1
    
>>>>>>> de4f5594
    # Detection parameters
    detection_timeout: 5.0
    min_detection_confidence: 0.1
    
    # Frame names
    world_frame: "map"
    body_frame: "base_link"
    
    # Control frequency
    control_frequency: 30.0
    
    # Safety parameters
    max_tilt_angle: 0.5
    emergency_altitude: 5.0<|MERGE_RESOLUTION|>--- conflicted
+++ resolved
@@ -1,7 +1,6 @@
 precision_lander_node:
   ros__parameters:
     # PID controller parameters for X axis
-<<<<<<< HEAD
     pid_xy_kp: 0.1
     pid_xy_ki: 0.001
     pid_xy_kd: 0.01
@@ -12,25 +11,7 @@
     pid_z_kp: 0.5
     pid_z_ki: 0.1
     pid_z_kd: 0.01
-=======
-    pid_x_kp: 0.2
-    pid_x_ki: 0.01
-    pid_x_kd: 0.005
-    pid_x_max_integral: 1.0
-    pid_x_max_output: 2.0
-    
-    # PID controller parameters for Y axis
-    pid_y_kp: 0.2
-    pid_y_ki: 0.01
-    pid_y_kd: 0.005
-    pid_y_max_integral: 1.0
-    pid_y_max_output: 2.0
-    
-    # PID controller parameters for Z axis
-    pid_z_kp: 0.1
-    pid_z_ki: 0.15
-    pid_z_kd: 0.1
->>>>>>> de4f5594
+
     pid_z_max_integral: 0.5
     pid_z_max_output: 1.5
     
@@ -42,7 +23,6 @@
     pid_yaw_max_output: 1.0
     
     # Maximum velocities
-<<<<<<< HEAD
     max_velocity_xy: 1.0
     max_velocity_z: 2.0
     
@@ -56,16 +36,7 @@
     landing_speed: 0.5
     final_landing_speed: 0.5
 
-=======
-    max_velocity_xy: 1.5
-    max_velocity_z: 0.3
-    
-    # Landing parameters
-    landing_threshold: 0.1
-    approach_altitude: 2.0
-    final_descent_speed: 0.1
-    
->>>>>>> de4f5594
+
     # Detection parameters
     detection_timeout: 5.0
     min_detection_confidence: 0.1
